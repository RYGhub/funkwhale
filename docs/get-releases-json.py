<<<<<<< HEAD
#!/usr/bin/env python3

=======
import argparse
>>>>>>> e7d0159e
import json
import subprocess

from distutils.version import StrictVersion


def get_versions():

    output = subprocess.check_output(
        ["git", "tag", "-l", "--format=%(creatordate:iso-strict)|%(refname:short)"]
    )
    tags = []

    for line in output.decode().splitlines():
        try:
            date, tag = line.split("|")
        except (ValueError):
            continue

        if not date or not tag:
            continue

        tags.append({"id": tag, "date": date})
    valid = []
    for tag in tags:
        try:
            StrictVersion(tag["id"])
            valid.append(tag)
        except ValueError:
            continue

    return sorted(valid, key=lambda tag: StrictVersion(tag["id"]), reverse=True)


def main(latest=False):
    versions = get_versions()
    if latest:
        print(versions[0]["id"])
    else:
        data = {"count": len(versions), "releases": versions}
        print(json.dumps(data, sort_keys=True, indent=2))


if __name__ == "__main__":
    parser = argparse.ArgumentParser(
        """
        Compile release data and output in in JSON format
        """
    )
    parser.add_argument(
        "-l",
        "--latest",
        action="store_true",
        help="Only print the latest version then exit",
    )
    args = parser.parse_args()
    main(latest=args.latest)<|MERGE_RESOLUTION|>--- conflicted
+++ resolved
@@ -1,9 +1,6 @@
-<<<<<<< HEAD
 #!/usr/bin/env python3
 
-=======
 import argparse
->>>>>>> e7d0159e
 import json
 import subprocess
 
