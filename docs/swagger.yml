--- conflicted
+++ resolved
@@ -1,4 +1,3 @@
-<<<<<<< HEAD
 # Undocumented endpoints:
 #  /api/v1/settings
 #  /api/v1/activity
@@ -8,10 +7,7 @@
 #  /api/v1/radios
 #  /api/v1/history
 
-openapi: "3.0.0"
-=======
 openapi: "3.0.2"
->>>>>>> 9e743392
 info:
   description: |
     Interactive documentation for [Funkwhale](https://funkwhale.audio) API.
@@ -179,7 +175,6 @@
                   type: "string"
                   example: "demo"
 
-<<<<<<< HEAD
   /auth/registration/:
     post:
       summary: Create an account
@@ -252,21 +247,14 @@
               schema:
                 $ref: "#/definitions/Me"
 
-  /artists/:
+  /api/v1/artists/:
     get:
       summary: List artists
       tags:
         - "Library and metadata"
-=======
-  /api/v1/artists/:
-    get:
-      summary: List artists
-      tags:
-        - "artists"
       security:
         - oauth2:
           - "read:libraries"
->>>>>>> 9e743392
       parameters:
         - name: "q"
           in: "query"
@@ -353,15 +341,11 @@
     get:
       summary: List albums
       tags:
-<<<<<<< HEAD
         - "Library and metadata"
-=======
-        - "albums"
 
       security:
         - oauth2:
           - "read:libraries"
->>>>>>> 9e743392
       parameters:
         - name: "q"
           in: "query"
@@ -458,15 +442,11 @@
     get:
       summary: List tracks
       tags:
-<<<<<<< HEAD
         - "Library and metadata"
-=======
-        - "tracks"
 
       security:
         - oauth2:
           - "read:libraries"
->>>>>>> 9e743392
       parameters:
         - name: "q"
           in: "query"
@@ -605,7 +585,6 @@
             If specified, the endpoint will return a transcoded version of the original
             audio file.
 
-<<<<<<< HEAD
             Since transcoding happens on the fly, it can significantly increase response time,
             and it's recommended to request transcoding only for files that are not playable
             by the client.
@@ -641,10 +620,8 @@
             application/json:
               schema:
                 $ref: "#/definitions/ResourceNotFound"
-  /licenses/:
-=======
+
   /api/v1/licenses/:
->>>>>>> 9e743392
     get:
       summary: List licenses
       security:
@@ -669,19 +646,6 @@
                         items:
                           $ref: "#/definitions/License"
 
-<<<<<<< HEAD
-  /licenses/{code}/:
-    parameters:
-      - name: code
-        in: path
-        description: License code
-        required: true
-        schema:
-          type: string
-          example: cc0-1.0
-    get:
-      summary: Retrieve a single license
-=======
   /api/v1/licenses/{code}/:
     get:
       summary: Retrieve a single license
@@ -696,7 +660,6 @@
           schema:
             type: string
             example: cc0-1.0
->>>>>>> 9e743392
 
       tags:
         - "Library and metadata"
