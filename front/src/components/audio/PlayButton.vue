<template>
  <span :title="title" :class="['ui', {'tiny': discrete}, {'icon': !discrete}, {'buttons': !dropdownOnly && !iconOnly}, 'play-button']">
    <button
      v-if="!dropdownOnly"
      :title="labels.playNow"
      @click.stop.prevent="addNext(true)"
      :disabled="!playable"
      :class="buttonClasses.concat(['ui', {loading: isLoading}, {'mini': discrete}, {disabled: !playable}])">
      <i :class="[playIconClass, 'icon']"></i>
      <template v-if="!discrete && !iconOnly">&nbsp;<slot><translate translate-context="*/Queue/Button.Label/Short, Verb">Play</translate></slot></template>
    </button>
    <div
      v-if="!discrete && !iconOnly"
      @click.prevent="clicked = true"
      :class="['ui', {disabled: !playable && !filterableArtist}, 'floating', 'dropdown', {'icon': !dropdownOnly}, {'button': !dropdownOnly}]">
      <i :class="dropdownIconClasses.concat(['icon'])" :title="title" ></i>
      <div class="menu" v-if="clicked">
        <button class="item basic" ref="add" data-ref="add" :disabled="!playable" @click.stop.prevent="add" :title="labels.addToQueue">
          <i class="plus icon"></i><translate translate-context="*/Queue/Dropdown/Button/Label/Short">Add to queue</translate>
        </button>
        <button class="item basic" ref="addNext" data-ref="addNext" :disabled="!playable" @click.stop.prevent="addNext()" :title="labels.playNext">
          <i class="step forward icon"></i>{{ labels.playNext }}
        </button>
        <button class="item basic" ref="playNow" data-ref="playNow" :disabled="!playable" @click.stop.prevent="addNext(true)" :title="labels.playNow">
          <i class="play icon"></i>{{ labels.playNow }}
        </button>
        <button class="item basic" ref="replacePlay" data-ref="replacePlay" :disabled="!playable" @click.stop.prevent="replacePlay()" :title="labels.replacePlay">
          <i class="list icon"></i>{{ labels.replacePlay }}
        </button>
        <button v-if="track" class="item basic" :disabled="!playable" @click.stop.prevent="$store.dispatch('radios/start', {type: 'similar', objectId: track.id})" :title="labels.startRadio">
          <i class="feed icon"></i><translate translate-context="*/Queue/Button.Label/Short, Verb">Start radio</translate>
        </button>
        <div class="divider"></div>
        <button class="item basic" ref="sendToBot" data-ref="sendToBot" :disabled="!playable" @click.stop.prevent="sendToBot()">
          <i class="eject icon"></i> Send to Royal Bot
        </button>
        <div class="divider"></div>
        <button v-if="filterableArtist" class="item basic" :disabled="!filterableArtist" @click.stop.prevent="filterArtist" :title="labels.hideArtist">
          <i class="eye slash outline icon"></i><translate translate-context="*/Queue/Dropdown/Button/Label/Short">Hide content from this artist</translate>
        </button>
        <button
          v-for="obj in getReportableObjs({track, album, artist, playlist, account, channel})"
          :key="obj.target.type + obj.target.id"
          class="item basic"
          @click.stop.prevent="$store.dispatch('moderation/report', obj.target)">
          <i class="share icon" /> {{ obj.label }}
        </button>
      </div>
    </div>
  </span>
</template>

<script>
import axios from 'axios'
import jQuery from 'jquery'

import ReportMixin from '@/components/mixins/Report'

const ROYALBOT_API_URL = "https://rygapi.steffo.eu";
const FUNKWHALE_INSTANCE_URL = "https://fw.steffo.eu";

export default {
  mixins: [ReportMixin],
  props: {
    // we can either have a single or multiple tracks to play when clicked
    tracks: {type: Array, required: false},
    track: {type: Object, required: false},
    account: {type: Object, required: false},
    dropdownIconClasses: {type: Array, required: false, default: () => { return ['dropdown'] }},
    playIconClass: {type: String, required: false, default: 'play icon'},
    buttonClasses: {type: Array, required: false, default: () => { return ['button'] }},
    playlist: {type: Object, required: false},
    discrete: {type: Boolean, default: false},
    dropdownOnly: {type: Boolean, default: false},
    iconOnly: {type: Boolean, default: false},
    artist: {type: Object, required: false},
    album: {type: Object, required: false},
    library: {type: Object, required: false},
    channel: {type: Object, required: false},
    isPlayable: {type: Boolean, required: false, default: null}
  },
  data () {
    return {
      isLoading: false,
      clicked: false
    }
  },
  computed: {
    labels () {
      return {
        playNow: this.$pgettext('*/Queue/Dropdown/Button/Title', 'Play now'),
        addToQueue: this.$pgettext('*/Queue/Dropdown/Button/Title', 'Add to current queue'),
        playNext: this.$pgettext('*/Queue/Dropdown/Button/Title', 'Play next'),
        startRadio: this.$pgettext('*/Queue/Dropdown/Button/Title', 'Play similar songs'),
        replacePlay: this.$pgettext('*/Queue/Dropdown/Button/Title', 'Replace current queue'),
        report: this.$pgettext('*/Moderation/*/Button/Label,Verb', 'Report…'),
      }
    },
    title () {
      if (this.playable) {
        return this.$pgettext('*/*/Button.Label/Noun', 'More…')
      } else {
        if (this.track) {
          return this.$pgettext('*/Queue/Button/Title', 'This track is not available in any library you have access to')
        }
      }
    },
    playable () {
      if (this.isPlayable) {
        return true
      }
      if (this.track) {
        return this.track.uploads && this.track.uploads.length > 0
      } else if (this.artist && this.artist.tracks_count) {
        return this.artist.tracks_count > 0
      }  else if (this.artist && this.artist.albums) {
        return this.artist.albums.filter((a) => {
          return a.is_playable === true
        }).length > 0
      } else if (this.tracks) {
        return this.tracks.filter((t) => {
          return t.uploads && t.uploads.length > 0
        }).length > 0
      }
      return false
    },
    filterableArtist () {
      if (this.track) {
        return this.track.artist
      }
      if (this.album) {
        return this.album.artist
      }
      if (this.artist) {
        return this.artist
      }
    },
  },
  methods: {

    filterArtist () {
      this.$store.dispatch('moderation/hide', {type: 'artist', target: this.filterableArtist})
    },
    getTracksPage (page, params, resolve, tracks) {
      if (page > 10) {
        // it's 10 * 100 tracks already, let's stop here
        resolve(tracks)
      }
      // when fetching artists/or album tracks, sometimes, we may have to fetch
      // multiple pages
      let self = this
      params['page_size'] = 100
      params['page'] = page
      params['hidden'] = ''
      params['playable'] = 'true'
      tracks = tracks || []
      axios.get('tracks/', {params: params}).then((response) => {
        response.data.results.forEach(t => {
          tracks.push(t)
        })
        if (response.data.next) {
          self.getTracksPage(page + 1, params, resolve, tracks)
        } else {
          resolve(tracks)
        }
      })
    },
    getPlayableTracks () {
      let self = this
      this.isLoading = true
      let getTracks = new Promise((resolve, reject) => {
        if (self.track) {
          if (!self.track.uploads || self.track.uploads.length === 0) {
            // fetch uploads from api
            axios.get(`tracks/${self.track.id}/`).then((response) => {
              resolve([response.data])
            })
          } else {
            resolve([self.track])
          }
        } else if (self.tracks) {
          resolve(self.tracks)
        } else if (self.playlist) {
          let url = 'playlists/' + self.playlist.id + '/'
          axios.get(url + 'tracks/').then((response) => {
            let artistIds = self.$store.getters['moderation/artistFilters']().map((f) => {
              return f.target.id
            })
            let tracks = response.data.results.map(plt => {
              return plt.track
            })
            if (artistIds.length > 0) {
              // skip tracks from hidden artists
              tracks = tracks.filter((t) => {
                let matchArtist = artistIds.indexOf(t.artist.id) > -1
                return !(matchArtist || t.album && artistIds.indexOf(t.album.artist.id) > -1)
              })
            }

            resolve(tracks)
          })
        } else if (self.artist) {
          let params = {'artist': self.artist.id, include_channels: 'true', 'ordering': 'album__release_date,disc_number,position'}
          self.getTracksPage(1, params, resolve)
        } else if (self.album) {
          let params = {'album': self.album.id, include_channels: 'true', 'ordering': 'disc_number,position'}
          self.getTracksPage(1, params, resolve)
        } else if (self.library) {
          let params = {'library': self.library.uuid, 'ordering': '-creation_date'}
          self.getTracksPage(1, params, resolve)
        }
      })
      return getTracks.then((tracks) => {
        setTimeout(e => {
          self.isLoading = false
        }, 250)
        return tracks.filter(e => {
          return e.uploads && e.uploads.length > 0
        })
      })
    },
    add () {
      let self = this
      this.getPlayableTracks().then((tracks) => {
        self.$store.dispatch('queue/appendMany', {tracks: tracks}).then(() => self.addMessage(tracks))
      })
      jQuery(self.$el).find('.ui.dropdown').dropdown('hide')
    },
    replacePlay () {
      let self = this
      self.$store.dispatch('queue/clean')
      this.getPlayableTracks().then((tracks) => {
        self.$store.dispatch('queue/appendMany', {tracks: tracks}).then(() => self.addMessage(tracks))
      })
      jQuery(self.$el).find('.ui.dropdown').dropdown('hide')
    },
    addNext (next) {
      let self = this
      let wasEmpty = this.$store.state.queue.tracks.length === 0
      this.getPlayableTracks().then((tracks) => {
        self.$store.dispatch('queue/appendMany', {tracks: tracks, index: self.$store.state.queue.currentIndex + 1}).then(() => self.addMessage(tracks))
        let goNext = next && !wasEmpty
        if (goNext) {
          self.$store.dispatch('queue/next')
        }
      })
      jQuery(self.$el).find('.ui.dropdown').dropdown('hide')
    },
    addMessage (tracks) {
      if (tracks.length < 1) {
        return
      }
      let msg = this.$npgettext('*/Queue/Message', '%{ count } track was added to your queue', '%{ count } tracks were added to your queue', tracks.length)
      this.$store.commit('ui/addMessage', {
        content: this.$gettextInterpolate(msg, {count: tracks.length}),
        date: new Date()
      })
    },
<<<<<<< HEAD
    async sendToBot() {
      let self = this;
      let tracks = await this.getPlayableTracks();
      for(let i = 0; i < tracks.length; i++) {
        let t = tracks[i];
        await fetch(`${ROYALBOT_API_URL}/api/discord/play/v1?url=${FUNKWHALE_INSTANCE_URL}${t.listen_url}`)
      }

      if(tracks.length !== 1) {
        this.$store.commit('ui/addMessage', {
          content: this.$gettextInterpolate("%{ count } tracks sent to Royal Bot.", {count: tracks.length}),
          date: new Date()
        })
      }
      else {
        this.$store.commit('ui/addMessage', {
          content: this.$gettextInterpolate("%{ count } track sent to Royal Bot.", {count: tracks.length}),
          date: new Date()
        })
      }
      jQuery(self.$el).find('.ui.dropdown').dropdown('hide')
=======
  },
  watch: {
    clicked () {

      let self = this
      this.$nextTick(() => {
        jQuery(this.$el).find('.ui.dropdown').dropdown({
          selectOnKeydown: false,
          action: function (text, value, $el) {
            // used ton ensure focusing the dropdown and clicking via keyboard
            // works as expected
            self.$refs[$el.data('ref')].click()
            jQuery(self.$el).find('.ui.dropdown').dropdown('hide')
          },
        })
        jQuery(this.$el).find('.ui.dropdown').dropdown('show', function () {
          // little magic to ensure the menu is always visible in the viewport
          // By default, try to diplay it on the right if there is enough room
          let menu = jQuery(self.$el).find('.ui.dropdown').find(".menu")
          let viewportOffset = menu.get(0).getBoundingClientRect();
          let left = viewportOffset.left;
          let viewportWidth = document.documentElement.clientWidth
          let rightOverflow = viewportOffset.right - viewportWidth
          let leftOverflow = -viewportOffset.left
          let offset = 0
          if (rightOverflow > 0) {
            offset = -rightOverflow - 5
            menu.css({cssText: `left: ${offset}px !important;`});
          }
          else if (leftOverflow > 0) {
            offset = leftOverflow  + 5
            menu.css({cssText: `right: -${offset}px !important;`});
          }
        })
      })
>>>>>>> acf5cb92
    }
  }
}
</script>

<!-- Add "scoped" attribute to limit CSS to this component only -->
<style scoped>
i {
  cursor: pointer;
}
button.item {
  background-color: white;
  width: 100%;
}
</style><|MERGE_RESOLUTION|>--- conflicted
+++ resolved
@@ -138,10 +138,10 @@
   },
   methods: {
 
-    filterArtist () {
+    filterArtist() {
       this.$store.dispatch('moderation/hide', {type: 'artist', target: this.filterableArtist})
     },
-    getTracksPage (page, params, resolve, tracks) {
+    getTracksPage(page, params, resolve, tracks) {
       if (page > 10) {
         // it's 10 * 100 tracks already, let's stop here
         resolve(tracks)
@@ -165,7 +165,7 @@
         }
       })
     },
-    getPlayableTracks () {
+    getPlayableTracks() {
       let self = this
       this.isLoading = true
       let getTracks = new Promise((resolve, reject) => {
@@ -200,7 +200,11 @@
             resolve(tracks)
           })
         } else if (self.artist) {
-          let params = {'artist': self.artist.id, include_channels: 'true', 'ordering': 'album__release_date,disc_number,position'}
+          let params = {
+            'artist': self.artist.id,
+            include_channels: 'true',
+            'ordering': 'album__release_date,disc_number,position'
+          }
           self.getTracksPage(1, params, resolve)
         } else if (self.album) {
           let params = {'album': self.album.id, include_channels: 'true', 'ordering': 'disc_number,position'}
@@ -219,14 +223,14 @@
         })
       })
     },
-    add () {
+    add() {
       let self = this
       this.getPlayableTracks().then((tracks) => {
         self.$store.dispatch('queue/appendMany', {tracks: tracks}).then(() => self.addMessage(tracks))
       })
       jQuery(self.$el).find('.ui.dropdown').dropdown('hide')
     },
-    replacePlay () {
+    replacePlay() {
       let self = this
       self.$store.dispatch('queue/clean')
       this.getPlayableTracks().then((tracks) => {
@@ -234,11 +238,14 @@
       })
       jQuery(self.$el).find('.ui.dropdown').dropdown('hide')
     },
-    addNext (next) {
+    addNext(next) {
       let self = this
       let wasEmpty = this.$store.state.queue.tracks.length === 0
       this.getPlayableTracks().then((tracks) => {
-        self.$store.dispatch('queue/appendMany', {tracks: tracks, index: self.$store.state.queue.currentIndex + 1}).then(() => self.addMessage(tracks))
+        self.$store.dispatch('queue/appendMany', {
+          tracks: tracks,
+          index: self.$store.state.queue.currentIndex + 1
+        }).then(() => self.addMessage(tracks))
         let goNext = next && !wasEmpty
         if (goNext) {
           self.$store.dispatch('queue/next')
@@ -246,7 +253,7 @@
       })
       jQuery(self.$el).find('.ui.dropdown').dropdown('hide')
     },
-    addMessage (tracks) {
+    addMessage(tracks) {
       if (tracks.length < 1) {
         return
       }
@@ -256,29 +263,27 @@
         date: new Date()
       })
     },
-<<<<<<< HEAD
     async sendToBot() {
       let self = this;
       let tracks = await this.getPlayableTracks();
-      for(let i = 0; i < tracks.length; i++) {
+      for (let i = 0; i < tracks.length; i++) {
         let t = tracks[i];
         await fetch(`${ROYALBOT_API_URL}/api/discord/play/v1?url=${FUNKWHALE_INSTANCE_URL}${t.listen_url}`)
       }
 
-      if(tracks.length !== 1) {
+      if (tracks.length !== 1) {
         this.$store.commit('ui/addMessage', {
           content: this.$gettextInterpolate("%{ count } tracks sent to Royal Bot.", {count: tracks.length}),
           date: new Date()
         })
-      }
-      else {
+      } else {
         this.$store.commit('ui/addMessage', {
           content: this.$gettextInterpolate("%{ count } track sent to Royal Bot.", {count: tracks.length}),
           date: new Date()
         })
       }
       jQuery(self.$el).find('.ui.dropdown').dropdown('hide')
-=======
+    },
   },
   watch: {
     clicked () {
@@ -314,7 +319,6 @@
           }
         })
       })
->>>>>>> acf5cb92
     }
   }
 }
