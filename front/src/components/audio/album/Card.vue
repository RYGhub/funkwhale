<template>
    <div class="ui card">
      <div class="content">
        <div class="right floated tiny ui image">
          <img v-if="album.cover.original" v-lazy="$store.getters['instance/absoluteUrl'](album.cover.square_crop)">
          <img v-else src="../../../assets/audio/default-cover.png">
        </div>
        <div class="header">
          <router-link class="discrete link" :to="{name: 'library.albums.detail', params: {id: album.id }}">{{ album.title }} </router-link>
        </div>
        <div class="meta">
          <span>
            <router-link tag="span" :to="{name: 'library.artists.detail', params: {id: album.artist.id }}">
<<<<<<< HEAD
              <translate translate-context="Content/Album/Card" :translate-params="{artist: album.artist.name}">By %{ artist }</translate>
=======
              <span v-translate="{artist: album.artist.name}" :translate-params="{artist: album.artist.name}">By %{ artist }</span>
>>>>>>> 41fa4f62
            </router-link>
          </span><span class="time" v-if="album.release_date">– {{ album.release_date | year }}</span>
        </div>
        <div class="description" v-if="mode === 'rich'">
          <table class="ui very basic fixed single line compact unstackable table">
            <tbody>
              <tr v-for="track in tracks">
                <td class="play-cell">
                  <play-button class="basic icon" :track="track" :discrete="true"></play-button>
                </td>
                <td class="content-cell" colspan="5">
                  <track-favorite-icon :track="track"></track-favorite-icon>
                  <router-link class="track discrete link" :to="{name: 'library.tracks.detail', params: {id: track.id }}">
                    <template v-if="track.position">
                      {{ track.position }}.
                    </template>
                    {{ track.title }}
                  </router-link>
                </td>
              </tr>
            </tbody>
          </table>
          <div class="center aligned segment" v-if="album.tracks.length > initialTracks">
            <em v-if="!showAllTracks" @click="showAllTracks = true" class="expand">
              <translate translate-context="Content/Album/Card.Link/Verb" :translate-params="{count: album.tracks.length - initialTracks}" :translate-n="album.tracks.length - initialTracks" translate-plural="Show %{ count } more tracks">Show %{ count } more track</translate>
            </em>
            <em v-else @click="showAllTracks = false" class="expand">
              <translate translate-context="Content/*/Card.Link/Verb">Collapse</translate>
            </em>
          </div>
        </div>
      </div>
      <div class="extra content">
        <play-button class="mini basic orange right floated" :tracks="album.tracks" :album="album">
          <translate translate-context="Content/Queue/Button.Label/Short, Verb">Play all</translate>
        </play-button>
        <span>
          <i class="music icon"></i>
          <translate translate-context="*/*/*" :translate-params="{count: album.tracks.length}" :translate-n="album.tracks.length" translate-plural="%{ count } tracks">%{ count } track</translate>
        </span>
      </div>
    </div>
</template>

<script>
import backend from '@/audio/backend'
import TrackFavoriteIcon from '@/components/favorites/TrackFavoriteIcon'
import PlayButton from '@/components/audio/PlayButton'

export default {
  props: {
    album: {type: Object},
    mode: {type: String, default: 'rich'}
  },
  components: {
    TrackFavoriteIcon,
    PlayButton
  },
  data () {
    return {
      backend: backend,
      initialTracks: 5,
      showAllTracks: false
    }
  },
  computed: {
    tracks () {
      if (this.showAllTracks) {
        return this.album.tracks
      }
      return this.album.tracks.slice(0, this.initialTracks)
    }
  }
}
</script>

<!-- Add "scoped" attribute to limit CSS to this component only -->
<style scoped lang="scss">
.content-cell {
  .link,
  .button {
    padding: 0.5em 0;
  }
  .link {
    margin-left: 0.5em;
    display: block;
    white-space: nowrap;
    overflow: hidden;
    text-overflow: ellipsis;
  }
}
tr {
  .favorite-icon:not(.favorited) {
    visibility: hidden;
  }
  &:hover .favorite-icon {
    visibility: visible;
  }
  .favorite-icon {
    float: right;
  }
}
.expand {
  cursor: pointer;
}
</style><|MERGE_RESOLUTION|>--- conflicted
+++ resolved
@@ -11,11 +11,7 @@
         <div class="meta">
           <span>
             <router-link tag="span" :to="{name: 'library.artists.detail', params: {id: album.artist.id }}">
-<<<<<<< HEAD
-              <translate translate-context="Content/Album/Card" :translate-params="{artist: album.artist.name}">By %{ artist }</translate>
-=======
-              <span v-translate="{artist: album.artist.name}" :translate-params="{artist: album.artist.name}">By %{ artist }</span>
->>>>>>> 41fa4f62
+              <span v-translate="{artist: album.artist.name}" translate-context="Content/Album/Card" :translate-params="{artist: album.artist.name}">By %{ artist }</translate>
             </router-link>
           </span><span class="time" v-if="album.release_date">– {{ album.release_date | year }}</span>
         </div>
