<template>
  <modal @update:show="update" :show="$store.state.playlists.showModal">
    <div class="header">
      <translate translate-context="Popup/Playlist/Title/Verb">Manage playlists</translate>
    </div>
    <div class="scrolling content">
      <div class="description">
        <template v-if="track">
<<<<<<< HEAD
          <h4 class="ui header"><translate translate-context="Popup/Playlist/Title">Current track</translate></h4>
          <translate translate-context="Popup/Playlist/Paragraph"
=======
          <h4 class="ui header"><translate>Current track</translate></h4>
          <span
>>>>>>> 41fa4f62
            v-translate="{artist: track.artist.name, title: track.title}"
            :translate-params="{artist: track.artist.name, title: track.title}">
            "%{ title }", by %{ artist }
          </span>
          <div class="ui divider"></div>
        </template>

        <playlist-form :key="formKey"></playlist-form>
        <div class="ui divider"></div>
        <div v-if="errors.length > 0" class="ui negative message">
          <div class="header"><translate translate-context="Popup/Playlist/Error message.Title">The track can't be added to a playlist</translate></div>
          <ul class="list">
            <li v-for="error in errors">{{ error }}</li>
          </ul>
        </div>
        </div>
        <h4 class="ui header"><translate translate-context="Popup/Playlist/Title">Available playlists</translate></h4>
        <table class="ui unstackable very basic table">
          <thead>
            <tr>
              <th></th>
              <th><translate translate-context="*/*/*/Noun">Name</translate></th>
              <th class="sorted descending"><translate translate-context="Popup/Playlist/Table.Label/Short">Last modification</translate></th>
              <th><translate translate-context="*/*/*/Noun">Tracks</translate></th>
              <th></th>
            </tr>
          </thead>
          <tbody>
            <tr v-for="playlist in sortedPlaylists">
              <td>
                <router-link
                  class="ui icon basic small button"
                  :to="{name: 'library.playlists.detail', params: {id: playlist.id }, query: {mode: 'edit'}}"><i class="ui pencil icon"></i></router-link>
              </td>
              <td>
                <router-link :to="{name: 'library.playlists.detail', params: {id: playlist.id }}">{{ playlist.name }}</router-link></td>
              <td><human-date :date="playlist.modification_date"></human-date></td>
              <td>{{ playlist.tracks_count }}</td>
              <td>
                <div
                  v-if="track"
                  class="ui green icon basic small right floated button"
                  :title="labels.addToPlaylist"
                  @click="addToPlaylist(playlist.id)">
                  <i class="plus icon"></i> <translate translate-context="Popup/Playlist/Table.Button.Label/Verb">Add track</translate>
                </div>
              </td>
            </tr>
          </tbody>
        </table>
      </div>
    </div>
    <div class="actions">
      <div class="ui cancel button"><translate translate-context="*/*/Button.Label/Verb">Cancel</translate></div>
    </div>
  </modal>
</template>

<script>
import _ from '@/lodash'
import axios from 'axios'
import {mapState} from 'vuex'

import logger from '@/logging'
import Modal from '@/components/semantic/Modal'
import PlaylistForm from '@/components/playlists/Form'

export default {
  components: {
    Modal,
    PlaylistForm
  },
  data () {
    return {
      formKey: String(new Date()),
      errors: []
    }
  },
  methods: {
    update (v) {
      this.$store.commit('playlists/showModal', v)
    },
    addToPlaylist (playlistId) {
      let self = this
      let payload = {
        track: this.track.id,
        playlist: playlistId
      }
      return axios.post('playlist-tracks/', payload).then(response => {
        logger.default.info('Successfully added track to playlist')
        self.update(false)
        self.$store.dispatch('playlists/fetchOwn')
      }, error => {
        logger.default.error('Error while adding track to playlist')
        self.errors = error.backendErrors
      })
    }
  },
  computed: {
    ...mapState({
      playlists: state => state.playlists.playlists,
      track: state => state.playlists.modalTrack
    }),
    labels () {
      return {
        addToPlaylist: this.$pgettext('Popup/Playlist/Table.Button.Tooltip/Verb', 'Add to this playlist')
      }
    },
    sortedPlaylists () {
      let p = _.sortBy(this.playlists, [(e) => { return e.modification_date }])
      p.reverse()
      return p
    }
  },
  watch: {
    '$store.state.route.path' () {
      this.$store.commit('playlists/showModal', false)
    },
    '$store.state.playlists.showModal' () {
      this.formKey = String(new Date())
    }
  }
}
</script>

<!-- Add "scoped" attribute to limit CSS to this component only -->
<style scoped>
</style><|MERGE_RESOLUTION|>--- conflicted
+++ resolved
@@ -6,13 +6,9 @@
     <div class="scrolling content">
       <div class="description">
         <template v-if="track">
-<<<<<<< HEAD
           <h4 class="ui header"><translate translate-context="Popup/Playlist/Title">Current track</translate></h4>
-          <translate translate-context="Popup/Playlist/Paragraph"
-=======
-          <h4 class="ui header"><translate>Current track</translate></h4>
           <span
->>>>>>> 41fa4f62
+            translate-context="Popup/Playlist/Paragraph"
             v-translate="{artist: track.artist.name, title: track.title}"
             :translate-params="{artist: track.artist.name, title: track.title}">
             "%{ title }", by %{ artist }
