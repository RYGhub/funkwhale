--- conflicted
+++ resolved
@@ -24,15 +24,9 @@
           </router-link>
           <dangerous-button class="labeled icon" :action="deleteRadio">
             <i class="trash icon"></i> Delete
-<<<<<<< HEAD
-            <p slot="modal-header"><translate translate-context="Popup/Radio/Title" :translate-params="{radio: radio.name}">Do you want to delete the radio "%{ radio }"?</translate></p>
+            <p slot="modal-header" v-translate="{radio: radio.name}"  translate-context="Popup/Radio/Title" :translate-params="{radio: radio.name}">Do you want to delete the radio "%{ radio }"?</p>
             <p slot="modal-content"><translate translate-context="Popup/Radio/Paragraph">This will completely delete this radio and cannot be undone.</translate></p>
-            <div slot="modal-confirm"><translate translate-context="Popup/Radio/Button.Label/Verb">Delete radio</translate></div>
-=======
-            <p slot="modal-header" v-translate="{radio: radio.name}" :translate-params="{radio: radio.name}">Do you want to delete the radio "%{ radio }"?</p>
-            <p slot="modal-content"><translate>This will completely delete this radio and cannot be undone.</translate></p>
-            <p slot="modal-confirm"><translate>Delete radio</translate></p>
->>>>>>> 41fa4f62
+            <p slot="modal-confirm"><translate translate-context="Popup/Radio/Button.Label/Verb">Delete radio</translate></p>
           </dangerous-button>
         </template>
       </div>
