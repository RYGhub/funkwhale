<template>
  <main>
    <div v-if="isLoading" class="ui vertical segment" v-title="labels.playlist">
      <div :class="['ui', 'centered', 'active', 'inline', 'loader']"></div>
    </div>
    <section v-if="!isLoading && playlist" class="ui head vertical center aligned stripe segment" v-title="playlist.name">
      <div class="segment-content">
        <h2 class="ui center aligned icon header">
          <i class="circular inverted list yellow icon"></i>
          <div class="content">
            {{ playlist.name }}
            <div class="sub header">
              <translate
                translate-plural="Playlist containing %{ count } tracks, by %{ username }"
                :translate-n="playlist.tracks_count"
                :translate-params="{count: playlist.tracks_count, username: playlist.user.username}"
                translate-context="Content/Playlist/Header.Subtitle">
                Playlist containing %{ count } track, by %{ username }
              </translate><br>
              <duration :seconds="playlist.duration" />
            </div>
          </div>
        </h2>
        <div class="ui hidden divider"></div>
        <play-button class="orange" :is-playable="playlist.is_playable" :tracks="tracks"><translate translate-context="Content/Queue/Button.Label/Short, Verb">Play all</translate></play-button>
        <button
          class="ui icon labeled button"
          v-if="$store.state.auth.profile && playlist.user.id === $store.state.auth.profile.id"
          @click="edit = !edit">
          <i class="pencil icon"></i>
          <template v-if="edit"><translate translate-context="Content/Playlist/Button.Label/Verb">End edition</translate></template>
          <template v-else><translate translate-context="Content/*/Button.Label/Verb">Edit</translate></template>
        </button>
        <dangerous-button v-if="$store.state.auth.profile && playlist.user.id === $store.state.auth.profile.id" class="labeled icon" :action="deletePlaylist">
<<<<<<< HEAD
          <i class="trash icon"></i> <translate translate-context="*/*/*/Verb">Delete</translate>
          <p slot="modal-header">
            <translate :translate-params="{playlist: playlist.name}" translate-context="Popup/Playlist/Title/Call to action">Do you want to delete the playlist "%{ playlist }"?</translate>
=======
          <i class="trash icon"></i> <translate>Delete</translate>
          <p slot="modal-header" v-translate="{playlist: playlist.name}" :translate-params="{playlist: playlist.name}">
            Do you want to delete the playlist "%{ playlist }"?
>>>>>>> 41fa4f62
          </p>
          <p slot="modal-content"><translate translate-context="Popup/Playlist/Paragraph">This will completely delete this playlist and cannot be undone.</translate></p>
          <div slot="modal-confirm"><translate translate-context="Popup/Playlist/Button.Label/Verb">Delete playlist</translate></div>
        </dangerous-button>
      </div>
    </section>
    <section class="ui vertical stripe segment">
      <template v-if="edit">
        <playlist-editor
          @playlist-updated="playlist = $event"
          @tracks-updated="updatePlts"
          :playlist="playlist" :playlist-tracks="playlistTracks"></playlist-editor>
      </template>
      <template v-else>
        <h2><translate translate-context="*/*/*/Noun">Tracks</translate></h2>
        <track-table :display-position="true" :tracks="tracks"></track-table>
      </template>
    </section>
  </main>
</template>
<script>
import axios from "axios"
import TrackTable from "@/components/audio/track/Table"
import RadioButton from "@/components/radios/Button"
import PlayButton from "@/components/audio/PlayButton"
import PlaylistEditor from "@/components/playlists/Editor"

export default {
  props: {
    id: { required: true },
    defaultEdit: { type: Boolean, default: false }
  },
  components: {
    PlaylistEditor,
    TrackTable,
    PlayButton,
    RadioButton
  },
  data: function() {
    return {
      edit: this.defaultEdit,
      isLoading: false,
      playlist: null,
      tracks: [],
      playlistTracks: []
    }
  },
  created: function() {
    this.fetch()
  },
  computed: {
    labels() {
      return {
        playlist: this.$pgettext('Head/Playlist/Title', 'Playlist')
      }
    }
  },
  methods: {
    updatePlts(v) {
      this.playlistTracks = v
      this.tracks = v.map((e, i) => {
        let track = e.track
        track.position = i + 1
        return track
      })
    },
    fetch: function() {
      let self = this
      self.isLoading = true
      let url = "playlists/" + this.id + "/"
      axios.get(url).then(response => {
        self.playlist = response.data
        axios
          .get(url + "tracks/")
          .then(response => {
            self.updatePlts(response.data.results)
          })
          .then(() => {
            self.isLoading = false
          })
      })
    },
    deletePlaylist() {
      let self = this
      let url = "playlists/" + this.id + "/"
      axios.delete(url).then(response => {
        self.$store.dispatch("playlists/fetchOwn")
        self.$router.push({
          path: "/library"
        })
      })
    }
  }
}
</script><|MERGE_RESOLUTION|>--- conflicted
+++ resolved
@@ -32,15 +32,9 @@
           <template v-else><translate translate-context="Content/*/Button.Label/Verb">Edit</translate></template>
         </button>
         <dangerous-button v-if="$store.state.auth.profile && playlist.user.id === $store.state.auth.profile.id" class="labeled icon" :action="deletePlaylist">
-<<<<<<< HEAD
           <i class="trash icon"></i> <translate translate-context="*/*/*/Verb">Delete</translate>
-          <p slot="modal-header">
-            <translate :translate-params="{playlist: playlist.name}" translate-context="Popup/Playlist/Title/Call to action">Do you want to delete the playlist "%{ playlist }"?</translate>
-=======
-          <i class="trash icon"></i> <translate>Delete</translate>
-          <p slot="modal-header" v-translate="{playlist: playlist.name}" :translate-params="{playlist: playlist.name}">
+          <p slot="modal-header" v-translate="{playlist: playlist.name}" translate-context="Popup/Playlist/Title/Call to action" :translate-params="{playlist: playlist.name}">
             Do you want to delete the playlist "%{ playlist }"?
->>>>>>> 41fa4f62
           </p>
           <p slot="modal-content"><translate translate-context="Popup/Playlist/Paragraph">This will completely delete this playlist and cannot be undone.</translate></p>
           <div slot="modal-confirm"><translate translate-context="Popup/Playlist/Button.Label/Verb">Delete playlist</translate></div>
