/*

███████╗███████╗███╗   ███╗ █████╗ ███╗   ██╗████████╗██╗ ██████╗    ██╗   ██╗██╗
██╔════╝██╔════╝████╗ ████║██╔══██╗████╗  ██║╚══██╔══╝██║██╔════╝    ██║   ██║██║
███████╗█████╗  ██╔████╔██║███████║██╔██╗ ██║   ██║   ██║██║         ██║   ██║██║
╚════██║██╔══╝  ██║╚██╔╝██║██╔══██║██║╚██╗██║   ██║   ██║██║         ██║   ██║██║
███████║███████╗██║ ╚═╝ ██║██║  ██║██║ ╚████║   ██║   ██║╚██████╗    ╚██████╔╝██║
╚══════╝╚══════╝╚═╝     ╚═╝╚═╝  ╚═╝╚═╝  ╚═══╝   ╚═╝   ╚═╝ ╚═════╝     ╚═════╝ ╚═╝

  Import this file into your LESS project to use Semantic UI without build tools
*/

// Those semantic-ui-css/*.scss don't exist in the package, but we create them
// via scripts/link-scss-files.sh on postinstall, so we can include theme
// under a class namespace

/* Global */
@import "~semantic-ui-css/components/reset.css";
// we use our custom site css here to avoid loading google font
@import "./site";

/* Elements */
@import "~semantic-ui-css/components/button.css";
@import "~semantic-ui-css/components/container.css";
@import "~semantic-ui-css/components/divider.css";
// @import "~semantic-ui-css/components/flag.css";
@import "~semantic-ui-css/components/header.css";
@import "~semantic-ui-css/components/icon.css";
@import "~semantic-ui-css/components/image.css";
@import "~semantic-ui-css/components/input.css";
@import "~semantic-ui-css/components/label.css";
@import "~semantic-ui-css/components/list.css";
@import "~semantic-ui-css/components/loader.css";
@import "~semantic-ui-css/components/placeholder.css";
// @import "~semantic-ui-css/components/rail.css";
// @import "~semantic-ui-css/components/reveal.css";
@import "~semantic-ui-css/components/segment.css";
@import "~semantic-ui-css/components/step.css";

/* Collections */
// @import "~semantic-ui-css/components/breadcrumb.css";
@import "~semantic-ui-css/components/form.css";
@import "~semantic-ui-css/components/grid.css";
@import "~semantic-ui-css/components/menu.css";
@import "~semantic-ui-css/components/message.css";
@import "~semantic-ui-css/components/table.css";

/* Views */
// @import "~semantic-ui-css/components/ad.css";
@import "~semantic-ui-css/components/card.css";
// @import "~semantic-ui-css/components/comment.css";
// @import "~semantic-ui-css/components/feed.css";
@import "~semantic-ui-css/components/item.css";
@import "~semantic-ui-css/components/statistic.css";

/* Modules */
// @import "~semantic-ui-css/components/accordion.css";
@import "~semantic-ui-css/components/checkbox.css";
@import "~semantic-ui-css/components/dimmer.css";
@import "~semantic-ui-css/components/dropdown.css";
// @import "~semantic-ui-css/components/embed.css";
@import "~semantic-ui-css/components/modal.css";
// @import "~semantic-ui-css/components/nag.css";
@import "~semantic-ui-css/components/popup.css";
@import "~semantic-ui-css/components/progress.css";
// @import "~semantic-ui-css/components/rating.css";
@import "~semantic-ui-css/components/search.css";
// @import "~semantic-ui-css/components/shape.css";
@import "~semantic-ui-css/components/sidebar.css";
@import "~semantic-ui-css/components/sticky.css";
@import "~semantic-ui-css/components/tab.css";
@import "~semantic-ui-css/components/transition.css";



// we do the import here instead in main.js
// as resolve order is not deterministric in webpack
// and we end up with CSS rules not applied,
// see https://github.com/webpack/webpack/issues/215
@import "./vendor/media";

$desktop-sidebar-width: 300px;
$widedesktop-sidebar-width: 350px;

html,
body {
  @include media("<desktop") {
    font-size: 90%;
  }
}
#app {
  font-family: "Avenir", Helvetica, Arial, sans-serif;
  -webkit-font-smoothing: antialiased;
  -moz-osx-font-smoothing: grayscale;
  display: flex;
  min-height: 100vh;
  flex-direction: column;
}

#app > main, #app > .main {
  flex: 1;
}

.instance-chooser {
  margin-top: 2em;
}

.ui.wide.left.sidebar {
  @include media(">desktop") {
    width: $desktop-sidebar-width;
  }

  @include media(">widedesktop") {
    width: $widedesktop-sidebar-width;
  }
}
.main.pusher,
.footer {
  @include media(">desktop") {
    margin-left: $desktop-sidebar-width !important;
    margin-top: 50px;
  }

  @include media(">widedesktop") {
    margin-left: $widedesktop-sidebar-width !important;;
  }
  transform: none !important;
}

.main.pusher > .ui.secondary.menu {
  margin-left: 0;
  margin-right: 0;
  border: none;
<<<<<<< HEAD
=======
  overflow-y: auto;
  box-shadow: inset 0px -2px 0px 0px rgba(34, 36, 38, 0.15);
>>>>>>> d8dd76f1
  .ui.item {
    border: none;
    border-bottom-style: none;
    margin-bottom: 0px;
  }
  @include media(">tablet") {
    padding: 0 2.5rem;
  }
  @include media(">desktop") {
    position: fixed;
    left: $desktop-sidebar-width;
    right: 0px;
    top: 0px;
    z-index: 99;
  }
  @include media(">widedesktop") {
    left: $widedesktop-sidebar-width;
  }
  .item {
    padding-top: 1.5em;
    padding-bottom: 1.5em;
  }
}

.service-messages {
  position: fixed;
  bottom: 1em;
  left: 1em;
  @include media(">desktop") {
    left: $desktop-sidebar-width;
  }
  @include media(">widedesktop") {
    left: $widedesktop-sidebar-width;
  }
}
.main-pusher {
  padding: 1.5rem 0;
}
.ui.stripe.segment,
#footer {
  padding: 1em;
  @include media(">tablet") {
    padding: 2em;
  }
  @include media(">widedesktop") {
    padding: 3em;
  }
}

.ellipsis {
  text-overflow: ellipsis;
  white-space: nowrap;
  overflow: hidden;
}

.ui.small.text.container {
  max-width: 500px !important;
}

.button.icon.tiny {
  padding: 0.5em !important;
}

.sidebar {
  .logo {
    &.bordered.icon {
      padding: .5em .41em !important;
    }
    path {
      fill: white;
    }
  }
  .tab {
    flex-direction: column;
  }
}

.link {
  cursor: pointer;
}

.ui.really.basic.button {
  &:not(:focus) {
    box-shadow: none !important;
    background-color: none !important;
  }
}

.floated.buttons .button ~ .dropdown {
  border-left: none;
}

.ui.icon.header .circular.icon {
  display: flex;
  justify-content: center;
}

.header-buttons > .buttons {
  display: inline-block;
  padding: 0.2em;
  margin: 0;
  font-size: 1em;
  .buttons {
    margin: 0;
  }

}

a {
  cursor: pointer;
}
.segment.hidden {
  display: none;
}

button.reset {
  border: none;
  margin: 0;
  padding: 0;
  width: auto;
  overflow: visible;

  background: transparent;

  /* inherit font & color from ancestor */
  color: inherit;
  font: inherit;

  /* Normalize `line-height`. Cannot be changed from `normal` in Firefox 4+. */
  line-height: normal;

  /* Corrects font smoothing for webkit */
  -webkit-font-smoothing: inherit;
  -moz-osx-font-smoothing: inherit;
  /* Corrects inability to style clickable `input` types in iOS */
  -webkit-appearance: none;
  text-align: inherit;
}

.ui.table > caption {
  font-weight: bold;
  padding: 0.5em;
  text-align: left;
}
[role="button"] {
  cursor: pointer;
}

.left.floated {
  float: left;
}

.right.floated {
  float: right;
}


[data-tooltip]::after {
  white-space: normal;
  width: 500px;
  max-width: 500px;
  z-index: 999;
}

label .tooltip {
  margin-left: 1em;
}

canvas.color-thief {
  display: none;
}

.ui.list .list.icon {
  padding-left: 0;
}


.ui.dropdown .item[disabled] {
  display: none;
}

span.diff.added {
  background-color:rgba(0, 255, 0, 0.25);
}


span.diff.removed {
  background-color: rgba(255, 0, 0, 0.25);
}

.table-wrapper {
  display: block;
  overflow-x: auto;
}

td.align.right {
  text-align: right;
}

.ui.pagination.menu {
  margin-top: 1em;
  + span {
    margin-left: 1em;
  }
}

.card .description {
  word-wrap: break-word;
}

.ui.checkbox label {
  cursor: pointer;
}

input + .help {
  margin-top: 0.5em;
}

.table td .ui.dropdown {
  min-width: 150px;
}



@import "./themes/_light.scss";
@import "./themes/_dark.scss";<|MERGE_RESOLUTION|>--- conflicted
+++ resolved
@@ -131,11 +131,7 @@
   margin-left: 0;
   margin-right: 0;
   border: none;
-<<<<<<< HEAD
-=======
   overflow-y: auto;
-  box-shadow: inset 0px -2px 0px 0px rgba(34, 36, 38, 0.15);
->>>>>>> d8dd76f1
   .ui.item {
     border: none;
     border-bottom-style: none;
