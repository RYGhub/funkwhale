variables:
  IMAGE_NAME: funkwhale/funkwhale
  IMAGE: $IMAGE_NAME:$CI_COMMIT_REF_NAME
  IMAGE_LATEST: $IMAGE_NAME:latest
  ALL_IN_ONE_IMAGE_NAME: funkwhale/all-in-one
  ALL_IN_ONE_IMAGE: $ALL_IN_ONE_IMAGE_NAME:$CI_COMMIT_REF_NAME
  ALL_IN_ONE_IMAGE_LATEST: $ALL_IN_ONE_IMAGE_NAME:latest
  PIP_CACHE_DIR: "$CI_PROJECT_DIR/pip-cache"
  PYTHONDONTWRITEBYTECODE: "true"
  REVIEW_DOMAIN: preview.funkwhale.audio
  REVIEW_INSTANCE_URL: https://demo.funkwhale.audio

stages:
  - review
  - lint
  - test
  - build
  - deploy

review_front:
  interruptible: true
  stage: review
  image: node:11
  when: manual
  allow_failure: true
  variables:
    BASE_URL: /-/$CI_PROJECT_NAME/-/jobs/$CI_JOB_ID/artifacts/front-review/
    VUE_APP_ROUTER_BASE_URL: /-/$CI_PROJECT_NAME/-/jobs/$CI_JOB_ID/artifacts/front-review/
    VUE_APP_INSTANCE_URL: $REVIEW_INSTANCE_URL
  before_script:
    - curl -L -o /usr/local/bin/jq https://github.com/stedolan/jq/releases/download/jq-1.5/jq-linux64
    - chmod +x /usr/local/bin/jq
    - rm -rf front-review
    - mkdir front-review
    - cd front
  script:
    - yarn install
    - yarn run i18n-compile
    # this is to ensure we don't have any errors in the output,
    # cf https://dev.funkwhale.audio/funkwhale/funkwhale/issues/169
    - yarn run build | tee /dev/stderr | (! grep -i 'ERROR in')
    - cp -r dist/* ../front-review
  artifacts:
    expire_in: 2 weeks
    paths:
      - front-review
  cache:
    key: "funkwhale__front_dependencies"
    paths:
      - front/node_modules
      - front/yarn.lock
  only:
    - branches
  tags:
    - docker
  environment:
    name: review/front/$CI_COMMIT_REF_NAME
    url: http://$CI_PROJECT_NAMESPACE.pages.funkwhale.audio/-/$CI_PROJECT_NAME/-/jobs/$CI_JOB_ID/artifacts/front-review/index.html
<<<<<<< HEAD

=======
>>>>>>> c4b4ba76

review_docs:
  interruptible: true
  stage: review
  when: manual
  allow_failure: true
  image: python:3.6
  variables:
    BUILD_PATH: "../docs-review"
  before_script:
    - rm -rf docs-review
    - mkdir docs-review
    - cd docs
    - apt-get update
    - apt-get install -y graphviz
<<<<<<< HEAD
    - pip install sphinx
=======
    - pip install sphinx sphinx_rtd_theme
>>>>>>> c4b4ba76
  script:
    - ./build_docs.sh
  cache:
    key: "$CI_PROJECT_ID__sphinx"
    paths:
      - "$PIP_CACHE_DIR"
  artifacts:
    expire_in: 2 weeks
    paths:
      - docs-review
  only:
    - branches
  tags:
    - docker
  environment:
    name: review/docs/$CI_COMMIT_REF_NAME
    url: http://$CI_PROJECT_NAMESPACE.pages.funkwhale.audio/-/$CI_PROJECT_NAME/-/jobs/$CI_JOB_ID/artifacts/docs-review/index.html
<<<<<<< HEAD

=======
>>>>>>> c4b4ba76

black:
  interruptible: true
  image: python:3.6
  stage: lint
  variables:
    GIT_STRATEGY: fetch
  before_script:
    - pip install black
  script:
    - black --check --diff api/

flake8:
  interruptible: true
  image: python:3.6
  stage: lint
  variables:
    GIT_STRATEGY: fetch
  before_script:
    - pip install flake8
  script:
    - flake8 -v api
  cache:
    key: "$CI_PROJECT_ID__flake8_pip_cache"
    paths:
      - "$PIP_CACHE_DIR"

test_api:
  interruptible: true
  services:
    - postgres:11
    - redis:3
  stage: test
  image: funkwhale/funkwhale:develop
  cache:
    key: "$CI_PROJECT_ID__pip_cache"
    paths:
      - "$PIP_CACHE_DIR"
  variables:
    DATABASE_URL: "postgresql://postgres@postgres/postgres"
    FUNKWHALE_URL: "https://funkwhale.ci"
    DJANGO_SETTINGS_MODULE: config.settings.local
  only:
    - branches
  before_script:
    - apk add make
    - cd api
    - sed -i '/Pillow/d' requirements/base.txt
    - pip3 install -r requirements/base.txt
    - pip3 install -r requirements/local.txt
    - pip3 install -r requirements/test.txt
  script:
    - pytest --cov=funkwhale_api tests/
  tags:
    - docker

test_front:
  interruptible: true
  stage: test
  image: node:11
  before_script:
    - cd front
  only:
    - branches
  script:
    - yarn install --check-files
    - yarn test:unit
  cache:
    key: "funkwhale__front_dependencies"
    paths:
      - front/node_modules
      - front/yarn.lock
  artifacts:
    name: "front_${CI_COMMIT_REF_NAME}"
    paths:
      - front/dist/
  tags:
    - docker

build_front:
  stage: build
  image: node:11
  before_script:
    - curl -L -o /usr/local/bin/jq https://github.com/stedolan/jq/releases/download/jq-1.5/jq-linux64
    - chmod +x /usr/local/bin/jq
    - cd front
  script:
    - yarn install
    - yarn run i18n-compile
    # this is to ensure we don't have any errors in the output,
    # cf https://dev.funkwhale.audio/funkwhale/funkwhale/issues/169
    - yarn build | tee /dev/stderr | (! grep -i 'ERROR in')
    - chmod -R 755 dist
  artifacts:
    name: "front_${CI_COMMIT_REF_NAME}"
    paths:
      - front/dist/
  only:
    - tags@funkwhale/funkwhale
    - master@funkwhale/funkwhale
    - develop@funkwhale/funkwhale

  tags:
    - docker

pages:
  stage: test
  image: python:3.6
  variables:
    BUILD_PATH: "../public"
  before_script:
    - cd docs
    - apt-get update
    - apt-get install -y graphviz
    - pip install sphinx sphinx_rtd_theme
  script:
    - ./build_docs.sh
  cache:
    key: "$CI_PROJECT_ID__sphinx"
    paths:
      - "$PIP_CACHE_DIR"
  artifacts:
    paths:
      - public
  only:
    - master@funkwhale/funkwhale
  tags:
    - docker

docker_release:
  stage: deploy
  image: bash
  before_script:
    - docker login -u $DOCKER_LOGIN -p $DOCKER_PASSWORD
    - cp -r front/dist api/frontend
    - (if [ "$CI_COMMIT_REF_NAME" == "develop" ]; then ./scripts/set-api-build-metadata.sh $(echo $CI_COMMIT_SHA | cut -c 1-8); fi);
  script:
    - if [[ ! -z "$CI_COMMIT_TAG" ]]; then (./docs/get-releases-json.py | scripts/is-docker-latest.py $CI_COMMIT_TAG -) && export DOCKER_LATEST_TAG="-t $IMAGE_LATEST" || export DOCKER_LATEST_TAG=; fi
    - cd api
    - docker build -t $IMAGE $DOCKER_LATEST_TAG .
    - docker push $IMAGE
    - if [[ ! -z "$DOCKER_LATEST_TAG" ]]; then docker push $IMAGE_LATEST; fi
  only:
    - develop@funkwhale/funkwhale
    - tags@funkwhale/funkwhale
  tags:
    - docker-build

docker_all_in_one_release:
  stage: deploy
  image: bash
  variables:
    ALL_IN_ONE_REF: master
    ALL_IN_ONE_ARTIFACT_URL: https://github.com/thetarkus/docker-funkwhale/archive/$ALL_IN_ONE_REF.zip
    BUILD_PATH: all_in_one
  before_script:
    - docker login -u $DOCKER_LOGIN -p $DOCKER_PASSWORD
    - (if [ "$CI_COMMIT_REF_NAME" == "develop" ]; then ./scripts/set-api-build-metadata.sh $(echo $CI_COMMIT_SHA | cut -c 1-8); fi);
  script:
    - if [[ ! -z "$CI_COMMIT_TAG" ]]; then (./docs/get-releases-json.py | scripts/is-docker-latest.py $CI_COMMIT_TAG -) && export DOCKER_LATEST_TAG="-t $ALL_IN_ONE_IMAGE_LATEST" || export DOCKER_LATEST_TAG=; fi
    - wget $ALL_IN_ONE_ARTIFACT_URL -O all_in_one.zip
    - unzip -o all_in_one.zip -d tmpdir
    - mv tmpdir/docker-funkwhale-$ALL_IN_ONE_REF $BUILD_PATH && rmdir tmpdir
    - cp -r api $BUILD_PATH/src/api
    - cp -r front $BUILD_PATH/src/front
    - cd $BUILD_PATH
    - ./scripts/download-nginx-template.sh src/ $CI_COMMIT_REF_NAME
    - docker build -t $ALL_IN_ONE_IMAGE $DOCKER_LATEST_TAG .
    - docker push $ALL_IN_ONE_IMAGE
    - if [[ ! -z "$DOCKER_LATEST_TAG" ]]; then docker push $ALL_IN_ONE_IMAGE_LATEST; fi
  only:
    - develop@funkwhale/funkwhale
    - tags@funkwhale/funkwhale
  tags:
    - docker-build

build_api:
  # Simply publish a zip containing api/ directory
  stage: deploy
  image: bash
  artifacts:
    name: "api_${CI_COMMIT_REF_NAME}"
    paths:
      - api
  script:
    - rm -rf api/tests
    - (if [ "$CI_COMMIT_REF_NAME" == "develop" ]; then ./scripts/set-api-build-metadata.sh $(echo $CI_COMMIT_SHA | cut -c 1-8); fi);
    - chmod -R 750 api
    - echo Done!
  only:
    - tags@funkwhale/funkwhale
    - master@funkwhale/funkwhale
    - develop@funkwhale/funkwhale<|MERGE_RESOLUTION|>--- conflicted
+++ resolved
@@ -56,10 +56,6 @@
   environment:
     name: review/front/$CI_COMMIT_REF_NAME
     url: http://$CI_PROJECT_NAMESPACE.pages.funkwhale.audio/-/$CI_PROJECT_NAME/-/jobs/$CI_JOB_ID/artifacts/front-review/index.html
-<<<<<<< HEAD
-
-=======
->>>>>>> c4b4ba76
 
 review_docs:
   interruptible: true
@@ -75,11 +71,7 @@
     - cd docs
     - apt-get update
     - apt-get install -y graphviz
-<<<<<<< HEAD
-    - pip install sphinx
-=======
     - pip install sphinx sphinx_rtd_theme
->>>>>>> c4b4ba76
   script:
     - ./build_docs.sh
   cache:
@@ -97,10 +89,6 @@
   environment:
     name: review/docs/$CI_COMMIT_REF_NAME
     url: http://$CI_PROJECT_NAMESPACE.pages.funkwhale.audio/-/$CI_PROJECT_NAME/-/jobs/$CI_JOB_ID/artifacts/docs-review/index.html
-<<<<<<< HEAD
-
-=======
->>>>>>> c4b4ba76
 
 black:
   interruptible: true
