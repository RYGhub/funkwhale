from django.utils.deconstruct import deconstructible

import os
import shutil
import uuid
import xml.etree.ElementTree as ET

from urllib.parse import parse_qs, urlencode, urlsplit, urlunsplit

from django.conf import settings
from django import urls
from django.db import models, transaction


def rename_file(instance, field_name, new_name, allow_missing_file=False):
    field = getattr(instance, field_name)
    current_name, extension = os.path.splitext(field.name)

    new_name_with_extension = "{}{}".format(new_name, extension)
    try:
        shutil.move(field.path, new_name_with_extension)
    except FileNotFoundError:
        if not allow_missing_file:
            raise
        print("Skipped missing file", field.path)
    initial_path = os.path.dirname(field.name)
    field.name = os.path.join(initial_path, new_name_with_extension)
    instance.save()
    return new_name_with_extension


def on_commit(f, *args, **kwargs):
    return transaction.on_commit(lambda: f(*args, **kwargs))


def set_query_parameter(url, **kwargs):
    """Given a URL, set or replace a query parameter and return the
    modified URL.

    >>> set_query_parameter('http://example.com?foo=bar&biz=baz', 'foo', 'stuff')
    'http://example.com?foo=stuff&biz=baz'
    """
    scheme, netloc, path, query_string, fragment = urlsplit(url)
    query_params = parse_qs(query_string)

    for param_name, param_value in kwargs.items():
        query_params[param_name] = [param_value]
    new_query_string = urlencode(query_params, doseq=True)

    return urlunsplit((scheme, netloc, path, new_query_string, fragment))


@deconstructible
class ChunkedPath(object):
    def __init__(self, root, preserve_file_name=True):
        self.root = root
        self.preserve_file_name = preserve_file_name

    def __call__(self, instance, filename):
        uid = str(uuid.uuid4())
        chunk_size = 2
        chunks = [uid[i : i + chunk_size] for i in range(0, len(uid), chunk_size)]
        if self.preserve_file_name:
            parts = chunks[:3] + [filename]
        else:
            ext = os.path.splitext(filename)[1][1:].lower()
            new_filename = "".join(chunks[3:]) + ".{}".format(ext)
            parts = chunks[:3] + [new_filename]
        return os.path.join(self.root, *parts)


def chunk_queryset(source_qs, chunk_size):
    """
    From https://github.com/peopledoc/django-chunkator/blob/master/chunkator/__init__.py
    """
    pk = None
    # In django 1.9, _fields is always present and `None` if 'values()' is used
    # In Django 1.8 and below, _fields will only be present if using `values()`
    has_fields = hasattr(source_qs, "_fields") and source_qs._fields
    if has_fields:
        if "pk" not in source_qs._fields:
            raise ValueError("The values() call must include the `pk` field")

    field = source_qs.model._meta.pk
    # set the correct field name:
    # for ForeignKeys, we want to use `model_id` field, and not `model`,
    # to bypass default ordering on related model
    order_by_field = field.attname

    source_qs = source_qs.order_by(order_by_field)
    queryset = source_qs
    while True:
        if pk:
            queryset = source_qs.filter(pk__gt=pk)
        page = queryset[:chunk_size]
        page = list(page)
        nb_items = len(page)

        if nb_items == 0:
            return

        last_item = page[-1]
        # source_qs._fields exists *and* is not none when using "values()"
        if has_fields:
            pk = last_item["pk"]
        else:
            pk = last_item.pk

        yield page

        if nb_items < chunk_size:
            return


def join_url(start, end):
    if start.endswith("/") and end.startswith("/"):
        return start + end[1:]

    if not start.endswith("/") and not end.startswith("/"):
        return start + "/" + end

    return start + end


def spa_reverse(name, args=[], kwargs={}):
    return urls.reverse(name, urlconf=settings.SPA_URLCONF, args=args, kwargs=kwargs)


def spa_resolve(path):
    return urls.resolve(path, urlconf=settings.SPA_URLCONF)


def parse_meta(html):
    # dirty but this is only for testing so we don't really care,
    # we convert the html string to xml so it can be parsed as xml
    html = '<?xml version="1.0"?>' + html
    tree = ET.fromstring(html)

    meta = [elem for elem in tree.iter() if elem.tag in ["meta", "link"]]

    return [dict([("tag", elem.tag)] + list(elem.items())) for elem in meta]


def order_for_search(qs, field):
    """
    When searching, it's often more useful to have short results first,
    this function will order the given qs based on the length of the given field
    """
    return qs.annotate(__size=models.functions.Length(field)).order_by("__size")


<<<<<<< HEAD
def recursive_getattr(obj, key, permissive=False):
    """
    Given a dictionary such as {'user': {'name': 'Bob'}} and
    a dotted string such as user.name, returns 'Bob'.

    If the value is not present, returns None
    """
    v = obj
    for k in key.split("."):
        try:
            v = v.get(k)
        except (TypeError, AttributeError):
            if not permissive:
                raise
            return
        if v is None:
            return

    return v
=======
def replace_prefix(queryset, field, old, new):
    """
    Given a queryset of objects and a field name, will find objects
    for which the field have the given value, and replace the old prefix by
    the new one.

    This is especially useful to find/update bad federation ids, to replace:

    http://wrongprotocolanddomain/path

    by

    https://goodprotocalanddomain/path

    on a whole table with a single query.
    """
    qs = queryset.filter(**{"{}__startswith".format(field): old})
    # we extract the part after the old prefix, and Concat it with our new prefix
    update = models.functions.Concat(
        models.Value(new),
        models.functions.Substr(field, len(old) + 1, output_field=models.CharField()),
    )
    return qs.update(**{field: update})
>>>>>>> db5b28ab
<|MERGE_RESOLUTION|>--- conflicted
+++ resolved
@@ -149,7 +149,6 @@
     return qs.annotate(__size=models.functions.Length(field)).order_by("__size")
 
 
-<<<<<<< HEAD
 def recursive_getattr(obj, key, permissive=False):
     """
     Given a dictionary such as {'user': {'name': 'Bob'}} and
@@ -169,7 +168,8 @@
             return
 
     return v
-=======
+
+
 def replace_prefix(queryset, field, old, new):
     """
     Given a queryset of objects and a field name, will find objects
@@ -192,5 +192,4 @@
         models.Value(new),
         models.functions.Substr(field, len(old) + 1, output_field=models.CharField()),
     )
-    return qs.update(**{field: update})
->>>>>>> db5b28ab
+    return qs.update(**{field: update})