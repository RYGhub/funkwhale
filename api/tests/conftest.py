import contextlib
import datetime
import io
import os
import PIL
import random
import shutil
import tempfile
import uuid

from faker.providers import internet as internet_provider
import factory
import pytest

from django.core.management import call_command
from django.contrib.auth.models import AnonymousUser
from django.core.cache import cache as django_cache, caches
from django.core.files import uploadedfile
from django.utils import timezone
from django.test import client
from django.db import connection
from django.db.migrations.executor import MigrationExecutor
from django.db.models import QuerySet

from aioresponses import aioresponses
from dynamic_preferences.registries import global_preferences_registry
from rest_framework import fields as rest_fields
from rest_framework.test import APIClient, APIRequestFactory

from funkwhale_api.activity import record
from funkwhale_api.federation import actors
from funkwhale_api.music import licenses
<<<<<<< HEAD
from funkwhale_api.moderation import mrf
=======
>>>>>>> 0989df47


pytest_plugins = "aiohttp.pytest_plugin"


class FunkwhaleProvider(internet_provider.Provider):
    """
    Our own faker data generator, since built-in ones are sometimes
    not random enough
    """

    def federation_url(self, prefix=""):
        def path_generator():
            return "{}/{}".format(prefix, uuid.uuid4())

        domain = self.domain_name()
        protocol = "https"
        path = path_generator()
        return "{}://{}/{}".format(protocol, domain, path)


factory.Faker.add_provider(FunkwhaleProvider)


@pytest.fixture
def queryset_equal_queries():
    """
    Unitting querysets is hard because we have to compare queries
    by hand. Let's monkey patch querysets to do that for us.
    """

    def __eq__(self, other):
        if isinstance(other, QuerySet):
            return str(other.query) == str(self.query)
        else:
            return False

    setattr(QuerySet, "__eq__", __eq__)
    yield __eq__
    delattr(QuerySet, "__eq__")


@pytest.fixture
def queryset_equal_list():
    """
    Unitting querysets is hard because we usually simply wants to ensure
    a querysets contains the same objects as a list, let's monkey patch
    querysets to to that for us.
    """

    def __eq__(self, other):
        if isinstance(other, (list, tuple)):
            return list(self) == list(other)
        else:
            return False

    setattr(QuerySet, "__eq__", __eq__)
    yield __eq__
    delattr(QuerySet, "__eq__")


@pytest.fixture(scope="session", autouse=True)
def factories_autodiscover():
    from django.apps import apps
    from funkwhale_api import factories

    app_names = [app.name for app in apps.app_configs.values()]
    factories.registry.autodiscover(app_names)


@pytest.fixture(autouse=True)
def cache():
    """
    Returns a django Cache instance for cache-related operations
    """
    yield django_cache
    django_cache.clear()


@pytest.fixture(autouse=True)
def local_cache():
    yield caches["local"]
    caches["local"].clear()


@pytest.fixture
def factories(db):
    """
    Returns a dictionnary containing all registered factories with keys such as
    users.User or music.Track
    """
    from funkwhale_api import factories

    for v in factories.registry.values():
        try:
            v._meta.strategy = factory.CREATE_STRATEGY
        except AttributeError:
            # probably not a class based factory
            pass
    yield factories.registry


@pytest.fixture
def nodb_factories():
    """
    Returns a dictionnary containing all registered factories with a build strategy
    that does not require access to the database
    """
    from funkwhale_api import factories

    for v in factories.registry.values():
        try:
            v._meta.strategy = factory.BUILD_STRATEGY
        except AttributeError:
            # probably not a class based factory
            pass
    yield factories.registry


@pytest.fixture
def preferences(db, cache):
    """
    return a dynamic_preferences manager for global_preferences
    """
    manager = global_preferences_registry.manager()
    manager.all()
    yield manager


@pytest.fixture
def tmpdir():
    """
    Returns a temporary directory path where you can write things during your
    test
    """
    d = tempfile.mkdtemp()
    yield d
    shutil.rmtree(d)


@pytest.fixture
def tmpfile():
    """
    Returns a temporary file where you can write things during your test
    """
    yield tempfile.NamedTemporaryFile()


@pytest.fixture
def logged_in_client(db, factories, client):
    """
    Returns a logged-in, non-API client with an authenticated ``User``
    stored in the ``user`` attribute
    """
    user = factories["users.User"]()
    assert client.login(username=user.username, password="test")
    setattr(client, "user", user)
    yield client
    delattr(client, "user")


@pytest.fixture
def anonymous_user():
    """Returns a AnonymousUser() instance"""
    return AnonymousUser()


@pytest.fixture
def api_client(client):
    """
    Return an API client without any authentication
    """
    return APIClient()


@pytest.fixture
def logged_in_api_client(db, factories, api_client):
    """
    Return a logged-in API client with an authenticated ``User``
    stored in the ``user`` attribute
    """
    user = factories["users.User"]()
    assert api_client.login(username=user.username, password="test")
    api_client.force_authenticate(user=user)
    setattr(api_client, "user", user)
    yield api_client
    delattr(api_client, "user")


@pytest.fixture
def superuser_api_client(db, factories, api_client):
    """
    Return a logged-in API client with an authenticated superuser
    stored in the ``user`` attribute
    """
    user = factories["users.SuperUser"]()
    assert api_client.login(username=user.username, password="test")
    setattr(api_client, "user", user)
    yield api_client
    delattr(api_client, "user")


@pytest.fixture
def superuser_client(db, factories, client):
    """
    Return a logged-in, non-API client with an authenticated ``User``
    stored in the ``user`` attribute
    """
    user = factories["users.SuperUser"]()
    assert client.login(username=user.username, password="test")
    setattr(client, "user", user)
    yield client
    delattr(client, "user")


@pytest.fixture
def api_request():
    """
    Returns a dummy API request object you can pass to API views
    """
    return APIRequestFactory()


@pytest.fixture
def fake_request():
    """
    Returns a dummy, non-API request object you can pass to regular views
    """
    return client.RequestFactory()


@pytest.fixture
def activity_registry():
    state = list(record.registry.items())
    yield record.registry
    record.registry.clear()
    for key, value in state:
        record.registry[key] = value


@pytest.fixture
def activity_muted(activity_registry, mocker):
    yield mocker.patch.object(record, "send")


@pytest.fixture(autouse=True)
def media_root(settings):
    """
    Sets settings.MEDIA_ROOT to a temporary path and returns this path
    """
    tmp_dir = tempfile.mkdtemp()
    settings.MEDIA_ROOT = tmp_dir
    yield settings.MEDIA_ROOT
    shutil.rmtree(tmp_dir)


@pytest.fixture(autouse=True)
def disabled_musicbrainz(mocker):
    # we ensure no music brainz requests gets out
    yield mocker.patch(
        "musicbrainzngs.musicbrainz._safe_read",
        side_effect=Exception("Disabled network calls"),
    )


@pytest.fixture(autouse=True)
def r_mock(requests_mock):
    """
    Returns a requests_mock.mock() object you can use to mock HTTP calls made
    using python-requests
    """
    yield requests_mock


@pytest.fixture
def authenticated_actor(factories, mocker):
    """
    Returns an authenticated ActivityPub actor
    """
    actor = factories["federation.Actor"]()
    mocker.patch(
        "funkwhale_api.federation.authentication.SignatureAuthentication.authenticate_actor",
        return_value=actor,
    )
    yield actor


@pytest.fixture
def to_api_date():
    def inner(value):
        if isinstance(value, datetime.datetime):
            f = rest_fields.DateTimeField()
            return f.to_representation(value)
        if isinstance(value, datetime.date):
            f = rest_fields.DateField()
            return f.to_representation(value)
        raise ValueError("Invalid value: {}".format(value))

    return inner


@pytest.fixture()
def now(mocker):
    now = timezone.now()
    mocker.patch("django.utils.timezone.now", return_value=now)
    return now


@pytest.fixture()
def avatar():
    i = PIL.Image.new("RGBA", (400, 400), random.choice(["red", "blue", "yellow"]))
    f = io.BytesIO()
    i.save(f, "png")
    f.name = "avatar.png"
    f.seek(0)
    yield f
    f.close()


@pytest.fixture()
def audio_file():
    data_dir = os.path.join(os.path.dirname(os.path.abspath(__file__)), "music")
    path = os.path.join(data_dir, "test.ogg")
    assert os.path.exists(path)
    with open(path, "rb") as f:
        yield f


@pytest.fixture()
def uploaded_audio_file(audio_file):
    yield uploadedfile.SimpleUploadedFile(
        name=audio_file.name, content=audio_file.read()
    )


@pytest.fixture()
def temp_signal(mocker):
    """
    Connect a temporary handler to a given signal. This is helpful to validate
    a signal is dispatched properly, without mocking.
    """

    @contextlib.contextmanager
    def connect(signal):
        stub = mocker.stub()
        signal.connect(stub)
        try:
            yield stub
        finally:
            signal.disconnect(stub)

    return connect


@pytest.fixture()
def stdout():
    yield io.StringIO()


@pytest.fixture
def spa_html(r_mock, settings):
    settings.FUNKWHALE_SPA_HTML_ROOT = "http://noop/"
    yield r_mock.get(
        settings.FUNKWHALE_SPA_HTML_ROOT + "index.html", text="<head></head>"
    )


@pytest.fixture
def no_api_auth(preferences):
    preferences["common__api_authentication_required"] = False


@pytest.fixture()
def migrator(transactional_db):
    yield MigrationExecutor(connection)
    call_command("migrate", interactive=False)


@pytest.fixture(autouse=True)
def rsa_small_key(settings):
    # smaller size for faster generation, since it's CPU hungry
    settings.RSA_KEY_SIZE = 512


@pytest.fixture(autouse=True)
def a_responses():
    with aioresponses() as m:
        yield m


@pytest.fixture
def service_actor(db):
    return actors.get_service_actor()


<<<<<<< HEAD
@pytest.fixture
def mrf_inbox_registry(mocker):
    registry = mrf.Registry()
    mocker.patch("funkwhale_api.moderation.mrf.inbox", registry)
    return registry


@pytest.fixture
def mrf_outbox_registry(mocker):
    registry = mrf.Registry()
    mocker.patch("funkwhale_api.moderation.mrf.outbox", registry)
    return registry


=======
>>>>>>> 0989df47
@pytest.fixture(autouse=True)
def clear_license_cache(db):
    licenses._cache = None
    yield
    licenses._cache = None<|MERGE_RESOLUTION|>--- conflicted
+++ resolved
@@ -29,11 +29,8 @@
 
 from funkwhale_api.activity import record
 from funkwhale_api.federation import actors
+from funkwhale_api.moderation import mrf
 from funkwhale_api.music import licenses
-<<<<<<< HEAD
-from funkwhale_api.moderation import mrf
-=======
->>>>>>> 0989df47
 
 
 pytest_plugins = "aiohttp.pytest_plugin"
@@ -429,7 +426,6 @@
     return actors.get_service_actor()
 
 
-<<<<<<< HEAD
 @pytest.fixture
 def mrf_inbox_registry(mocker):
     registry = mrf.Registry()
@@ -444,8 +440,6 @@
     return registry
 
 
-=======
->>>>>>> 0989df47
 @pytest.fixture(autouse=True)
 def clear_license_cache(db):
     licenses._cache = None
